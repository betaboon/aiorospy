--- conflicted
+++ resolved
@@ -8,12 +8,8 @@
 catkin_package()
 
 catkin_generate_virtualenv(
-<<<<<<< HEAD
-  PYTHON_VERSION 3.6
-=======
   INPUT_REQUIREMENTS requirements.in
   PYTHON_INTERPRETER python3.6
->>>>>>> 06c78358
 )
 
 install(FILES requirements.txt
