#!/usr/bin/env python3.6
import asyncio
import sys
import unittest

import aiounittest
import rospy
import rostest
from aiorospy import AsyncService
from aiorospy.helpers import deflector_shield
from std_srvs.srv import SetBool, SetBoolRequest, SetBoolResponse


class TestServiceProxy(aiounittest.AsyncTestCase):

    @classmethod
    def setUpClass(cls):
        rospy.init_node("test_node", anonymous=True, disable_signals=True)

    def setUp(self):
        self.client = rospy.ServiceProxy("test_service", SetBool)

    async def test_service_normal(self):
        loop = asyncio.get_event_loop()

        async def callback(req):
            return SetBoolResponse(success=req.data)

<<<<<<< HEAD
        self.server = AsyncService("test_service", SetBool, callback, loop)
=======
        self.server = AsyncService("test_service", SetBool, callback)
>>>>>>> 06c78358
        server_task = asyncio.ensure_future(self.server.start())

        await loop.run_in_executor(None, self.client.wait_for_service)
        response = await loop.run_in_executor(None, self.client.call, True)
        self.assertEquals(True, response.success)

        server_task.cancel()
        await deflector_shield(server_task)

    async def test_service_exception(self):
        loop = asyncio.get_event_loop()

        async def callback(req):
            raise RuntimeError()

<<<<<<< HEAD
        self.server = AsyncService("test_service", SetBool, callback, loop)
=======
        self.server = AsyncService("test_service", SetBool, callback)
>>>>>>> 06c78358
        server_task = asyncio.ensure_future(self.server.start())

        await loop.run_in_executor(None, self.client.wait_for_service)

        with self.assertRaises(rospy.ServiceException):
            response = await loop.run_in_executor(None, self.client.call, True)

        with self.assertRaises(RuntimeError):
            await deflector_shield(server_task)


if __name__ == '__main__':
    rostest.rosrun('aiorospy', 'test_service_proxy', TestServiceProxy, sys.argv)<|MERGE_RESOLUTION|>--- conflicted
+++ resolved
@@ -26,11 +26,7 @@
         async def callback(req):
             return SetBoolResponse(success=req.data)
 
-<<<<<<< HEAD
-        self.server = AsyncService("test_service", SetBool, callback, loop)
-=======
         self.server = AsyncService("test_service", SetBool, callback)
->>>>>>> 06c78358
         server_task = asyncio.ensure_future(self.server.start())
 
         await loop.run_in_executor(None, self.client.wait_for_service)
@@ -46,11 +42,7 @@
         async def callback(req):
             raise RuntimeError()
 
-<<<<<<< HEAD
-        self.server = AsyncService("test_service", SetBool, callback, loop)
-=======
         self.server = AsyncService("test_service", SetBool, callback)
->>>>>>> 06c78358
         server_task = asyncio.ensure_future(self.server.start())
 
         await loop.run_in_executor(None, self.client.wait_for_service)
